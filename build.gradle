import com.github.jengelman.gradle.plugins.shadow.tasks.ShadowJar
import net.neoforged.snowblower.gradle.DependencyHashingTask
import net.neoforged.snowblower.gradle.ShadowJarFixupTask
import net.neoforged.gradleutils.PomUtilsExtension.License

plugins {
    id 'java'
    id 'maven-publish'
    id 'eclipse'
    id 'idea'
    id 'org.cadixdev.licenser' version '0.6.1'
    id 'com.github.johnrengelman.shadow' version '8.1.1'
    id 'net.neoforged.gradleutils' version '3.0.0-alpha.10'
}

group 'net.neoforged'
base {
    archivesName.set('snowblower')
}
gradleutils {
    setupSigning()
}

version = gradleutils.version
println "Version: $version"

java {
    toolchain {
        languageVersion = JavaLanguageVersion.of(17)
    }
}

repositories {
    mavenCentral()
    maven gradleutils.maven
}

configurations {
    shade
    implementation.extendsFrom shade
}

dependencies {
<<<<<<< HEAD
    compileOnly 'org.jetbrains:annotations:24.1.0'
=======
    compileOnly 'org.jetbrains:annotations:26.0.2'
>>>>>>> 79c136f8

    // When updating shade dependencies, you must also run the generateDependencyHashes task
    shade 'org.slf4j:slf4j-api:2.0.17'
    shade 'ch.qos.logback:logback-classic:1.5.18'
    shade 'org.eclipse.jgit:org.eclipse.jgit:7.2.0.202503040940-r'
    shade 'net.sf.jopt-simple:jopt-simple:6.0-alpha-3'
    shade 'com.google.code.gson:gson:2.12.1'
    shade 'net.neoforged:srgutils:1.0.10'
    shade 'org.vineflower:vineflower:1.11.1'
    shade 'net.neoforged.installertools:installertools:3.0.2'
    shade 'net.neoforged:AutoRenamingTool:2.0.8'
    shade 'net.neoforged:mergetool:2.0.6'

    shade 'org.bouncycastle:bcpkix-jdk18on:1.80'
    shade 'com.fasterxml.jackson.dataformat:jackson-dataformat-yaml:2.18.3'

    shade 'io.jsonwebtoken:jjwt-api:0.12.6'
    shade 'io.jsonwebtoken:jjwt-impl:0.12.6'
    shade 'io.jsonwebtoken:jjwt-jackson:0.12.6'
    shade 'org.kohsuke:github-api:1.327'
}

tasks.register('generateDependencyHashes', DependencyHashingTask) {
    configuration = configurations.shade
    output = file('src/main/generated_resources/dependency_hashes.txt')
}

tasks.register('shadowJarFixup', ShadowJarFixupTask) {
    outputs.upToDateWhen { false }
    input = shadowJar.archiveFile
    output = shadowJar.archiveFile
}

afterEvaluate {
    tasks.named('generateMetadataFileForMavenJavaPublication').configure {
        dependsOn 'shadowJarFixup'
    }
}

sourceSets {
    main {
        resources {
            srcDirs += file('src/main/generated_resources')
        }
    }
}

tasks.named('processResources', ProcessResources).configure {
    dependsOn 'generateDependencyHashes'
    from 'gradlew'
    from 'gradlew.bat'
}

tasks.named('eclipseClasspath', GenerateEclipseClasspath).configure {
    dependsOn 'generateDependencyHashes'
}

tasks.named('idea').configure {
    dependsOn 'generateDependencyHashes'
}

tasks.named('jar', Jar).configure {
    from('gradle/wrapper') {
        into 'gradle/wrapper'
    }
    manifest {
        attributes([
            'Main-Class': 'net.neoforged.snowblower.Main',
            'Implementation-Version': "${project.version} (${gradleutils.gitInfo.commit})"
        ])
    }
}

tasks.named('shadowJar', ShadowJar).configure {
    archiveClassifier = 'all'
    configurations = [project.configurations.shade]

    from('gradle/wrapper') {
        into 'gradle/wrapper'
        rename '(.+).jar', '$1.zip'
    }

    finalizedBy 'shadowJarFixup'
}

artifacts {
    archives tasks.named('shadowJar', ShadowJar)
}

changelog {
    from '2.0'
}

license {
    header = file('LICENSE-header.txt')
    newLine = false
    exclude '**/*.properties'
    exclude '**/*.xml'
    skipExistingHeaders true
}

test {
    enabled = false
}

publishing {
    publications.register('mavenJava', MavenPublication) {
        from components.java
        artifactId = 'snowblower'
        gradleutils.sign(it)

        pom {
            name = 'Snowblower'
            description = 'A utility to create a git repository of Minecraft decompiled code to make it easier to see what changed between minecraft versions.'
            pomUtils.githubRepo(it, 'snowblower')
            pomUtils.license(it, License.MIT)
        }
    }

    repositories {
        maven gradleutils.publishingMaven
    }
}<|MERGE_RESOLUTION|>--- conflicted
+++ resolved
@@ -41,11 +41,7 @@
 }
 
 dependencies {
-<<<<<<< HEAD
-    compileOnly 'org.jetbrains:annotations:24.1.0'
-=======
     compileOnly 'org.jetbrains:annotations:26.0.2'
->>>>>>> 79c136f8
 
     // When updating shade dependencies, you must also run the generateDependencyHashes task
     shade 'org.slf4j:slf4j-api:2.0.17'
